--- conflicted
+++ resolved
@@ -1,8 +1,4 @@
 # -*- python -*-
 from lsst.sconsUtils import scripts
-<<<<<<< HEAD
-scripts.BasicSConscript.tests() #ignoreList=["sillyCentroid.cc"])
-=======
 scripts.BasicSConscript.tests(ignoreList=["sillyCentroid.cc", "sourceDetectionBickTmp.py", 
                                           "sourceMeasurementBickTmp.py"])
->>>>>>> fe54344e
