#!/usr/bin/env python
"""
Tests for measuring things

Run with:
   python measureSources.py
or
   python
   >>> import measureSources; measureSources.run()
"""
import itertools
import math
import unittest
import numpy
import lsst.utils.tests as tests
import lsst.pex.exceptions as pexExceptions
import lsst.pex.logging as pexLogging
import lsst.pex.policy as pexPolicy
import lsst.afw.detection as afwDetection
import lsst.afw.math as afwMath
import lsst.afw.geom as afwGeom
import lsst.afw.table as afwTable
import lsst.afw.image as afwImage
import lsst.afw.coord as afwCoord
import lsst.meas.algorithms as measAlg

try:
    type(verbose)
except NameError:
    verbose = 0
pexLogging.Trace_setVerbosity("afwDetection.Measure", verbose)

try:
    type(display)
except NameError:
    display = False

import lsst.afw.display.ds9 as ds9

FwhmPerSigma = 2*math.sqrt(2*math.log(2)) # FWHM for an N(0, 1) Gaussian

#-=-=-=-=-=-=-=-=-=-=-=-=-=-=-=-=-=-=-=-=-=-=-=-=-=-=-=-=-=-=-=-=-=-=-=-=-=-=-=-

class MeasureSourcesTestCase(unittest.TestCase):
    """A test case for Measure"""

    def setUp(self):
        pass
        
    def tearDown(self):
        pass

    def testNaiveMeasure(self):
        mi = afwImage.MaskedImageF(afwGeom.ExtentI(100, 200))
        mi.set(10)
        #
        # Create our measuring engine
        #
        exp = afwImage.makeExposure(mi)
        x0, y0 = 1234, 5678
        exp.setXY0(afwGeom.Point2I(x0, y0))
        
        control = measAlg.NaiveFluxControl()
        control.radius = 10.0
        schema = afwTable.SourceTable.makeMinimalSchema()
        mp = measAlg.MeasureSourcesBuilder().addAlgorithm(control).build(schema)
        table = afwTable.SourceTable.make(schema)
        source = table.makeRecord()
        mp.apply(source, exp, afwGeom.Point2D(30 + x0, 50 + y0))
        flux = 3170.0
        self.assertEqual(source.get(control.name), flux)

    def testApertureMeasure(self):
        mi = afwImage.MaskedImageF(afwGeom.ExtentI(100, 200))
        mi.set(10)
        #
        # Create our measuring engine
        #

        radii =  ( 1.0,   5.0,   10.0)  # radii to use
        fluxes = [50.0, 810.0, 3170.0]  # corresponding correct fluxes
        
        control = measAlg.ApertureFluxControl()
        control.radii = radii
        
        exp = afwImage.makeExposure(mi)
        x0, y0 = 1234, 5678
        exp.setXY0(afwGeom.Point2I(x0, y0))

        schema = afwTable.SourceTable.makeMinimalSchema()
        mp = measAlg.MeasureSourcesBuilder().addAlgorithm(control).build(schema)
        table = afwTable.SourceTable.make(schema)
        source = table.makeRecord()

        mp.apply(source, exp, afwGeom.Point2D(30 + x0, 50 + y0))
        measured = source[control.name]
        for i, f in enumerate(fluxes):
            self.assertEqual(f, measured[i])

    def testEllipticalGaussian(self):
        """Test measuring the properties of an elliptical Gaussian"""

        width, height = 200, 200
        xcen, ycen = 0.5*width, 0.5*height
        #
        # Make the object
        #
        gal = afwImage.ImageF(afwGeom.ExtentI(width, height))
        a, b, theta = float(10), float(5), 20
        flux = 1e4
        I0 = flux/(2*math.pi*a*b)

        c, s = math.cos(math.radians(theta)), math.sin(math.radians(theta))
        for y in range(height):
            for x in range(width):
                dx, dy = x - xcen, y - ycen
                u =  c*dx + s*dy
                v = -s*dx + c*dy
                val = I0*math.exp(-0.5*((u/a)**2 + (v/b)**2))
                if val < 0:
                    val = 0
                gal.set(x, y, val)

        objImg = afwImage.makeExposure(afwImage.makeMaskedImage(gal))
        objImg.getMaskedImage().getVariance().set(1.0)
        del gal
        objImg.setXY0(afwGeom.Point2I(1234, 5678))
        #
        # We need a PSF to be able to centroid well.  Cf. #2540
        #
        FWHM = 5
        ksize = 25                      # size of desired kernel
        objImg.setPsf(measAlg.DoubleGaussianPsf(ksize, ksize,
                                             FWHM/(2*math.sqrt(2*math.log(2))), 1, 0.1))
        

        if display:
            frame = 0
            ds9.mtv(objImg, frame=frame, title="Elliptical")

        self.assertAlmostEqual(1.0, afwMath.makeStatistics(objImg.getMaskedImage().getImage(),
                                                           afwMath.SUM).getValue()/flux)
        #
        # Test elliptical apertures
        #
        #
        msConfig = measAlg.SourceMeasurementConfig()
        msConfig.algorithms.names.add("flux.aperture.elliptical")
        radii = math.sqrt(a*b)*numpy.array([0.45, 1.0, 2.0, 3.0, 10.0,])

        msConfig.algorithms["flux.aperture.elliptical"].radii = radii
        schema = afwTable.SourceTable.makeMinimalSchema()
        ms = msConfig.makeMeasureSources(schema)
        
        table = afwTable.SourceTable.make(schema)
        msConfig.slots.setupTable(table)
        source = table.makeRecord()

        ss = afwDetection.FootprintSet(objImg.getMaskedImage(), afwDetection.Threshold(0.1))
        fp = ss.getFootprints()[0]
        source.setFootprint(fp)

        center =  fp.getPeaks()[0].getF()
        ms.apply(source, objImg, center)

        self.assertEqual(source.get("flux.aperture.elliptical.nProfile"), len(radii))

        r0 = 0.0
        if display:
            shape = source.getShape().clone()
            xy = afwGeom.ExtentD(source.getCentroid()) - afwGeom.ExtentD(objImg.getXY0())
            ds9.dot("x", xcen, ycen, ctype=ds9.RED)
            ds9.dot("+", *xy, frame=frame)
        with ds9.Buffering():
            for r, apFlux in zip(radii, source.get("flux.aperture.elliptical")):
                if display:                 # draw the inner and outer boundaries of the aperture
                    shape.scale(r/shape.getDeterminantRadius())
                    ds9.dot(shape, *xy, frame=frame)

                trueFlux = flux*(math.exp(-r0**2/(2*a*b)) - math.exp(-r**2/(2*a*b)))
                if verbose:
                    print "%5.2f %6.3f%%" % (r, 100*((trueFlux - apFlux)/flux))
                self.assertAlmostEqual(trueFlux/flux, apFlux/flux, 5)
                r0 = r
        #
        # Now measure some annuli "by hand" (we'll repeat this will EllipticalAperture algorithm soon)
        #

        for r1, r2 in [(0.0,    0.45*a),
                       (0.45*a, 1.0*a),
                       ( 1.0*a, 2.0*a),
                       ( 2.0*a, 3.0*a),
                       ( 3.0*a, 5.0*a),
                       ( 3.0*a, 10.0*a),
                       ]:
            control = measAlg.SincFluxControl()
            control.radius1 = r1
            control.radius2 = r2
            control.angle = math.radians(theta)
            control.ellipticity = 1 - b/a

            schema = afwTable.SourceTable.makeMinimalSchema()
            mp = measAlg.MeasureSourcesBuilder().addAlgorithm(control).build(schema)
            table = afwTable.SourceTable.make(schema)
            source = table.makeRecord()

            if display:                 # draw the inner and outer boundaries of the aperture
                Mxx = 1
                Myy = (b/a)**2

                mxx, mxy, myy = c**2*Mxx + s**2*Myy, c*s*(Mxx - Myy), s**2*Mxx + c**2*Myy
                for r in (r1, r2):
                    ds9.dot("@:%g,%g,%g" % (r**2*mxx, r**2*mxy, r**2*myy), xcen, ycen, frame=frame)

            mp.apply(source, objImg, center)

            self.assertAlmostEqual(math.exp(-0.5*(r1/a)**2) - math.exp(-0.5*(r2/a)**2),
                                   source.get(control.name)/flux, 5)

        control = measAlg.GaussianFluxControl()

        schema = afwTable.SourceTable.makeMinimalSchema()
        mp = measAlg.MeasureSourcesBuilder().addAlgorithm(control).build(schema)
        table = afwTable.SourceTable.make(schema)
        source = table.makeRecord()

        objImg.setPsf(None)             # no Psf
        mp.apply(source, objImg, center)
        # we haven't provided a PSF, so the built-in aperture correction won't work...but we'll get
        # a result anyway
        # Note that flags.psffactor==True sets flags=True IFF we attempt aperture corrections
        self.assertEqual(source.get(control.name + ".flags"), False)
        self.assertEqual(source.get(control.name + ".flags.psffactor"), True)
        gflux = source.get(control.name)
        err = gflux/flux - 1
        if abs(err) > 1.5e-5:
            self.assertEqual(gflux, flux, ("%g, %g: error is %g" % (gflux, flux, err)))

    def testPeakLikelihoodFlux(self):
        """Test measurement with PeakLikelihoodFlux
        """
        # make mp: a flux measurer
        measControl = measAlg.PeakLikelihoodFluxControl()
        schema = afwTable.SourceTable.makeMinimalSchema()
        mp = measAlg.MeasureSourcesBuilder().addAlgorithm(measControl).build(schema)
 
        # make and measure a series of exposures containing just one star, approximately centered
        bbox = afwGeom.Box2I(afwGeom.Point2I(0, 0), afwGeom.Extent2I(100, 101))
        kernelWidth = 35
        var = 100
        fwhm = 3.0
        sigma = fwhm/FwhmPerSigma
        convolutionControl = afwMath.ConvolutionControl()
        psf = measAlg.SingleGaussianPsf(kernelWidth, kernelWidth, sigma)
        psfKernel = psf.getLocalKernel()
        psfImage = psf.computeKernelImage()
        sumPsfSq = numpy.sum(psfImage.getArray()**2)
        psfSqArr = psfImage.getArray()**2
        for flux in (1000, 10000):
            ctrInd = afwGeom.Point2I(50, 51)
            ctrPos = afwGeom.Point2D(ctrInd)

            kernelBBox = psfImage.getBBox(afwImage.PARENT)
            kernelBBox.shift(afwGeom.Extent2I(ctrInd))

            # compute predicted flux error
            unshMImage = makeFakeImage(bbox, [ctrPos], [flux], fwhm, var)

            # filter image by PSF
            unshFiltMImage = afwImage.MaskedImageF(unshMImage.getBBox(afwImage.PARENT))
            afwMath.convolve(unshFiltMImage, unshMImage, psfKernel, convolutionControl)
            
            # compute predicted flux = value of image at peak / sum(PSF^2)
            # this is a sanity check of the algorithm, as much as anything
            predFlux = unshFiltMImage.getImage().get(ctrInd[0], ctrInd[1]) / sumPsfSq
            self.assertLess(abs(flux - predFlux), flux * 0.01)
            
            # compute predicted flux error based on filtered pixels
            # = sqrt(value of filtered variance at peak / sum(PSF^2)^2)
            predFluxErr = math.sqrt(unshFiltMImage.getVariance().get(ctrInd[0], ctrInd[1])) / sumPsfSq

            # compute predicted flux error based on unfiltered pixels
            # = sqrt(sum(unfiltered variance * PSF^2)) / sum(PSF^2)
            # and compare to that derived from filtered pixels;
            # again, this is a test of the algorithm
            varView = afwImage.ImageF(unshMImage.getVariance(), kernelBBox)
            varArr = varView.getArray()
            unfiltPredFluxErr = math.sqrt(numpy.sum(varArr*psfSqArr)) / sumPsfSq
            self.assertLess(abs(unfiltPredFluxErr - predFluxErr), predFluxErr * 0.01)
            
            for fracOffset in (afwGeom.Extent2D(0, 0), afwGeom.Extent2D(0.2, -0.3)):
                adjCenter = ctrPos + fracOffset
                if fracOffset == (0, 0):
                    maskedImage = unshMImage
                    filteredImage = unshFiltMImage
                else:
                    maskedImage = makeFakeImage(bbox, [adjCenter], [flux], fwhm, var)
                    # filter image by PSF
                    filteredImage = afwImage.MaskedImageF(maskedImage.getBBox(afwImage.PARENT))
                    afwMath.convolve(filteredImage, maskedImage, psfKernel, convolutionControl)

                exposure = afwImage.makeExposure(filteredImage)
                exposure.setPsf(psf)
                
                table = afwTable.SourceTable.make(schema)
                source = table.makeRecord()
                mp.apply(source, exposure, afwGeom.Point2D(*adjCenter))
                measFlux = source.get(measControl.name)
                measFluxErr = source.get(measControl.name + ".err")
                self.assertFalse(source.get(measControl.name + ".flags"))
                self.assertLess(abs(measFlux - flux), flux * 0.003)
                
                self.assertLess(abs(measFluxErr - predFluxErr), predFluxErr * 0.2)

                # try nearby points and verify that the flux is smaller;
                # this checks that the sub-pixel shift is performed in the correct direction
                for dx in (-0.2, 0, 0.2):
                    for dy in (-0.2, 0, 0.2):
                        if dx == dy == 0:
                            continue
                        offsetCtr = afwGeom.Point2D(adjCenter[0] + dx, adjCenter[1] + dy)
                        table = afwTable.SourceTable.make(schema)
                        source = table.makeRecord()
                        mp.apply(source, exposure, offsetCtr)
                        offsetFlux = source.get(measControl.name)
                        self.assertLess(offsetFlux, measFlux)
        
        # source so near edge of image that PSF does not overlap exposure should result in failure
        
        for edgePos in (
            (1, 50),
            (50, 1),
            (50, bbox.getHeight() - 1),
            (bbox.getWidth() - 1, 50),
        ):
            table = afwTable.SourceTable.make(schema)
            source = table.makeRecord()
            mp.apply(source, exposure, afwGeom.Point2D(*edgePos))
            self.assertTrue(source.get(measControl.name + ".flags"))
        
        # no PSF should result in failure: flags set
        noPsfExposure = afwImage.ExposureF(filteredImage)
        table = afwTable.SourceTable.make(schema)
        source = table.makeRecord()
        mp.apply(source, noPsfExposure, afwGeom.Point2D(*adjCenter))
        self.assertTrue(source.get(measControl.name + ".flags"))

    def testPixelFlags(self):
        width, height = 100, 100
        mi = afwImage.MaskedImageF(width, height)
        exp = afwImage.makeExposure(mi)
        mi.getImage().set(0)
        mask = mi.getMask()
        sat = mask.getPlaneBitMask('SAT')
        interp = mask.getPlaneBitMask('INTRP')
        edge = mask.getPlaneBitMask('EDGE')
        bad = mask.getPlaneBitMask('BAD')
        mask.set(0)
        mask.set(20, 20, sat)
        mask.set(60, 60, interp)
        mask.set(40, 20, bad)
        mask.Factory(mask, afwGeom.Box2I(afwGeom.Point2I(0,0), afwGeom.Extent2I(3, height))).set(edge)

        x0, y0 = 1234, 5678
        exp.setXY0(afwGeom.Point2I(x0, y0))

        control = measAlg.PixelFlagControl()
        schema = afwTable.SourceTable.makeMinimalSchema()
        mp = measAlg.MeasureSourcesBuilder().addAlgorithm(control).build(schema)
        table = afwTable.SourceTable.make(schema)

        allFlags = ["flags.pixel.edge",
                    "flags.pixel.bad",
                    "flags.pixel.saturated.center",
                    "flags.pixel.saturated.any",
                    "flags.pixel.interpolated.center",
                    "flags.pixel.interpolated.any",
                    ]
        for x, y, setFlags in [(1, 50, ["flags.pixel.edge"]),
                               (40, 20, ["flags.pixel.bad"]),
                               (20, 20, ["flags.pixel.saturated.center", "flags.pixel.saturated.any"]),
                               (20, 22, ["flags.pixel.saturated.any"]),
                               (60, 60, ["flags.pixel.interpolated.center", "flags.pixel.interpolated.any"]),
                               (60, 62, ["flags.pixel.interpolated.any"]),
                               (float("NAN"), 50, ["flags.pixel.edge"]),
                               ]:
            source = table.makeRecord()
            foot = afwDetection.Footprint(afwGeom.Point2I(afwGeom.Point2D(x + x0, y + y0)), 5)
            source.setFootprint(foot)
            mp.apply(source, exp, afwGeom.Point2D(x + x0, y + y0))
            for flag in allFlags:
                value = source.get(flag)
                if flag in setFlags:
                    self.assertTrue(value, "Flag %s should be set for %f,%f" % (flag, x, y))
                else:
                    self.assertFalse(value, "Flag %s should not be set for %f,%f" % (flag, x, y))


class ForcedMeasureSourcesTestCase(unittest.TestCase):
    """A test case for making forced measurements"""

    def setUp(self):
        # We create an image that has a ramp (unique values for each pixel),
        # with a single high pixel that allows for centering
        self.width, self.height = 50, 50
        self.xcen, self.ycen = self.width//2, self.height//2
        self.image = afwImage.ImageF(afwGeom.ExtentI(self.width, self.height))
        for y in range(self.height):
            for x in range(self.width):
                self.image.set(x, y, self.width * y + x)
        self.image.set(self.xcen, self.ycen, 1234567.89)
        self.exp = afwImage.makeExposure(afwImage.makeMaskedImage(self.image))
        self.exp.getMaskedImage().getVariance().set(1.0)
        scale = 0.2 / 3600
        wcs = afwImage.makeWcs(afwCoord.Coord(0 * afwGeom.degrees, 0 * afwGeom.degrees),
                               afwGeom.Point2D(self.xcen, self.ycen), scale, 0, 0, scale)
        self.exp.setWcs(wcs)

        if display:
            frame = 1
            ds9.mtv(self.exp, frame=frame, title="Single pixel")

        # We will use a GaussianCentroid to tweak the center (it should not, for forced measurement)
        # and a NaiveFlux to measure the single pixel.  We'll start offset from the high pixel,
        # so that a forced measurement should yield a flux of zero, while a measurement that was allowed to
        # center should yield a flux of unity.
        # Note that previous versions used NaiveCentroid, which was so nonrobust that it failed to get
        # right answer when the input value was round-tripped through Wcs and modified by ~1E-8.
        gaussianCentroid = measAlg.GaussianCentroidControl()
        naiveFlux = measAlg.NaiveFluxControl()
        naiveFlux.radius = 0.5
        self.x, self.y = self.xcen - 1, self.ycen - 1

        self.foot = afwDetection.Footprint(afwGeom.Point2I(self.x, self.y), 2)
        peak = afwDetection.Peak(self.x, self.y)
        self.foot.getPeaks().push_back(peak)

        schema = afwTable.SourceTable.makeMinimalSchema()
        msb = measAlg.MeasureSourcesBuilder()
        msb.addAlgorithm(naiveFlux)
        msb.setCentroider(gaussianCentroid)
        self.measurer = msb.build(schema)
        self.table = afwTable.SourceTable.make(schema)
        self.table.defineCentroid("centroid.gaussian")

        schemaF = afwTable.SourceTable.makeMinimalSchema()
        msbF = measAlg.MeasureSourcesBuilder("", True)
        msbF.addAlgorithm(naiveFlux)
        msbF.setCentroider(gaussianCentroid)
        self.measurerF = msbF.build(schemaF)
        self.tableF = afwTable.SourceTable.make(schemaF)
        self.tableF.defineCentroid("centroid.gaussian")

    def tearDown(self):
        del self.image
        del self.exp
        del self.measurer
        del self.measurerF
        del self.table
        del self.tableF
        del self.foot

    def makeSource(self):
        return self.table.makeRecord()

    def makeSourceF(self):
        return self.tableF.makeRecord()

    def checkForced(self, source, forced):
        """Check whether the forced photometry was done with centering or not"""
        self.assertEqual(source.get("flux.naive"),
                         self.image.get(self.x, self.y) if forced else self.image.get(self.xcen, self.ycen))

    def testExplicit(self):
        sys.stderr.write("Explicit\n"); sys.stderr.flush()
        # Explicit center, without refinement
        source = self.makeSource()
        source.setFootprint(self.foot)
        self.measurer.apply(source, self.exp, afwGeom.Point2D(self.x, self.y), False)
        self.checkForced(source, True)

        # Explicit center, with refinement
        source = self.makeSource()
        source.setFootprint(self.foot)
        self.measurer.apply(source, self.exp, afwGeom.Point2D(self.x, self.y), True)
        self.checkForced(source, False)

    def testWithPeak(self):
        sys.stderr.write("WithPeak\n"); sys.stderr.flush()
        # Start with peak, don't refine
        source = self.makeSource()
        source.setFootprint(self.foot)
        self.measurer.applyWithPeak(source, self.exp, False)
        self.checkForced(source, True)

        # Normal use (single frame measurement): center up on peak
        source = self.makeSource()
        source.setFootprint(self.foot)
        self.measurer.applyWithPeak(source, self.exp, True)
        self.checkForced(source, False)

    def testWithPixel(self):
        sys.stderr.write("WithPixel\n"); sys.stderr.flush()
        # Center defined by previous centroid
        source = self.makeSource()
        source.set(self.table.getCentroidKey(), afwGeom.Point2D(self.x, self.y))
        self.measurer.applyWithPixel(source, self.exp, False)
        self.checkForced(source, True)

        # Start with previous centroid, refine
        source = self.makeSource()
        source.set(self.table.getCentroidKey(), afwGeom.Point2D(self.x, self.y))
        self.measurer.applyWithPixel(source, self.exp, True)
        self.checkForced(source, False)

    def testWithCoord(self):
        sys.stderr.write("WithCoord\n"); sys.stderr.flush()
        # Center defined by previous coordinates
        source = self.makeSource()
        source.setCoord(self.exp.getWcs().pixelToSky(afwGeom.Point2D(self.x, self.y)))
        self.measurer.applyWithCoord(source, self.exp, False)
        self.checkForced(source, True)

        # Center defined by previous coordinates, with refinement
        source = self.makeSource()
        source.setCoord(self.exp.getWcs().pixelToSky(afwGeom.Point2D(self.x, self.y)))
        self.measurer.applyWithCoord(source, self.exp, True)
        self.checkForced(source, False)

    def testWithReference(self):
        # Center defined by reference source
        wcs = self.exp.getWcs()
        wcs.flipImage(True, True, self.exp.getDimensions())
        
        ref = self.makeSourceF()
        ref.setFootprint(self.foot)
        ref.setCoord(self.exp.getWcs().pixelToSky(afwGeom.Point2D(self.x, self.y)))
        
        source = self.makeSourceF()
        self.measurerF.applyForced(source, self.exp, ref, wcs, False)
        self.checkForced(source, True)

<<<<<<< HEAD
        # Center defined by reference source
        wcs = self.exp.getWcs()
        wcs.flipImage(True, True, self.exp.getDimensions())
        
        ref = self.makeSourceF()
        ref.setFootprint(self.foot)
        ref.setCoord(self.exp.getWcs().pixelToSky(afwGeom.Point2D(self.x, self.y)))
        
        source = self.makeSourceF()
        self.measurerF.applyForced(source, self.exp, ref, wcs, True)
        self.checkForced(source, False)
=======
def addStar(image, center, flux, fwhm):
    """Add a perfect single Gaussian star to an image
    
    @warning uses Python to iterate over all pixels (because there is no C++
    function that computes a Gaussian offset by a non-integral amount).
    
    @param[in,out] image: Image to which to add star
    @param[in] center: position of center of star on image (pair of float)
    @param[in] flux: flux of Gaussian star, in counts
    @param[in] fwhm: FWHM of Gaussian star, in pixels
    """
    sigma = fwhm/FwhmPerSigma
    func = afwMath.GaussianFunction2D(sigma, sigma, 0)
    starImage = afwImage.ImageF(image.getBBox(afwImage.PARENT))
    # The flux in the region of the image will not be exactly the desired flux because the Gaussian
    # does not extend to infinity, so keep track of the actual flux and correct for it
    actFlux = 0
    # No function exists that has a fractional x and y offset, so set the image the slow way
    for i in range(image.getWidth()):
        x = center[0] - i
        for j in range(image.getHeight()):
            y = center[1] - j
            pixVal = flux * func(x, y)
            actFlux += pixVal
            starImage[i, j] += pixVal
    starImage *= flux / actFlux
    
    image += starImage

def makeFakeImage(bbox, centerList, fluxList, fwhm, var):
    """Make a fake image containing a set of stars variance = image + var
    
    (It is trivial to add Poisson noise, which would be more accurate,
    but hard to make a unit test  that can reliably determine whether such an image passes a test)

    @param[in] bbox: bounding box for image
    @param[in] centerList: list of positions of center of star on image (pairs of float)
    @param[in] fluxList: flux of each star, in counts
    @param[in] fwhm: FWHM of Gaussian star, in pixels
    @param[in] var: value of variance plane (counts)
    """
    if len(centerList) != len(fluxList):
        raise RuntimeError("len(centerList) != len(fluxList)")
    maskedImage = afwImage.MaskedImageF(bbox)
    image = maskedImage.getImage()
    for center, flux in itertools.izip(centerList, fluxList):
        addStar(image, center=center, flux=flux, fwhm=fwhm)
    variance = maskedImage.getVariance()
    variance[:] = image
    variance += var
    return maskedImage

>>>>>>> 18e934cf

#-=-=-=-=-=-=-=-=-=-=-=-=-=-=-=-=-=-=-=-=-=-=-=-=-=-=-=-=-=-=-=-=-=-=-=-=-=-=-=-

def suite():
    """Returns a suite containing all the test cases in this module."""
    tests.init()

    suites = []
    #suites += unittest.makeSuite(MeasureSourcesTestCase)
    suites += unittest.makeSuite(ForcedMeasureSourcesTestCase)
    suites += unittest.makeSuite(tests.MemoryTestCase)
    return unittest.TestSuite(suites)

def run(exit = False):
    """Run the tests"""
    tests.run(suite(), exit)

if __name__ == "__main__":
    run(True)<|MERGE_RESOLUTION|>--- conflicted
+++ resolved
@@ -8,6 +8,7 @@
    python
    >>> import measureSources; measureSources.run()
 """
+import sys
 import itertools
 import math
 import unittest
@@ -540,7 +541,6 @@
         self.measurerF.applyForced(source, self.exp, ref, wcs, False)
         self.checkForced(source, True)
 
-<<<<<<< HEAD
         # Center defined by reference source
         wcs = self.exp.getWcs()
         wcs.flipImage(True, True, self.exp.getDimensions())
@@ -552,7 +552,7 @@
         source = self.makeSourceF()
         self.measurerF.applyForced(source, self.exp, ref, wcs, True)
         self.checkForced(source, False)
-=======
+
 def addStar(image, center, flux, fwhm):
     """Add a perfect single Gaussian star to an image
     
@@ -605,7 +605,6 @@
     variance += var
     return maskedImage
 
->>>>>>> 18e934cf
 
 #-=-=-=-=-=-=-=-=-=-=-=-=-=-=-=-=-=-=-=-=-=-=-=-=-=-=-=-=-=-=-=-=-=-=-=-=-=-=-=-
 
