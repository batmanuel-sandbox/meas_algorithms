# 
# LSST Data Management System
# Copyright 2008, 2009, 2010 LSST Corporation.
# 
# This product includes software developed by the
# LSST Project (http://www.lsst.org/).
#
# This program is free software: you can redistribute it and/or modify
# it under the terms of the GNU General Public License as published by
# the Free Software Foundation, either version 3 of the License, or
# (at your option) any later version.
# 
# This program is distributed in the hope that it will be useful,
# but WITHOUT ANY WARRANTY; without even the implied warranty of
# MERCHANTABILITY or FITNESS FOR A PARTICULAR PURPOSE.  See the
# GNU General Public License for more details.
# 
# You should have received a copy of the LSST License Statement and 
# the GNU General Public License along with this program.  If not, 
# see <http://www.lsstcorp.org/LegalNotices/>.
#
import collections
import math

import numpy

import lsst.pex.config as pexConfig
import lsst.afw.detection as afwDetection
import lsst.afw.display.ds9 as ds9
import lsst.afw.image as afwImage
import lsst.afw.math as afwMath
import lsst.afw.geom as afwGeom
<<<<<<< HEAD
import lsst.afw.geom.ellipses as geomEllip
import lsst.afw.cameraGeom as cameraGeom
import algorithmsLib

import collections
Clump = collections.namedtuple('Clump', ['peak', 'x', 'y', 'ixx', 'ixy', 'iyy', 'a', 'b', 'c'])

=======
from . import algorithmsLib
from . import measurement

class SecondMomentStarSelectorConfig(pexConfig.Config):
    fluxLim = pexConfig.Field(
        doc = "specify the minimum psfFlux for good Psf Candidates",
        dtype = float,
        default = 12500.0,
#        minValue = 0.0,
        check = lambda x: x >= 0.0,
    )
    fluxMax = pexConfig.Field(
        doc = "specify the maximum psfFlux for good Psf Candidates (ignored if == 0)",
        dtype = float,
        default = 0.0,
#        minValue = 0.0,
        check = lambda x: x >= 0.0,
    )
    clumpNSigma = pexConfig.Field(
        doc = "candidate PSF's shapes must lie within this many sigma of the average shape",
        dtype = float,
        default = 1.0,
#        minValue = 0.0,
        check = lambda x: x >= 0.0,
    )
    kernelSize = pexConfig.Field(
        doc = "size of the kernel to create",
        dtype = int,
        default = 21,
    )
    borderWidth = pexConfig.Field(
        doc = "number of pixels to ignore around the edge of PSF candidate postage stamps",
        dtype = int,
        default = 0,
    )
>>>>>>> fe54344e


Clump = collections.namedtuple('Clump', ['peak', 'x', 'y', 'ixx', 'ixy', 'iyy', 'a', 'b', 'c'])

class SecondMomentStarSelector(object):
    ConfigClass = SecondMomentStarSelectorConfig
    
    _badSourceMask = algorithmsLib.Flags.EDGE | \
        algorithmsLib.Flags.INTERP_CENTER | \
        algorithmsLib.Flags.SATUR_CENTER | \
        algorithmsLib.Flags.PEAKCENTER

    def __init__(self, config):
        """Construct a star selector that uses second moments
        
        This is a naive algorithm and should be used with caution.
        
        @param[in] config: an instance of SecondMomentStarSelectorConfig
        """
<<<<<<< HEAD
        self._kernelSize  = policy.get("kernelSize")
        self._borderWidth = policy.get("borderWidth")
        self._clumpNSigma = policy.get("clumpNSigma")
        self._fluxLim  = 5000.0 #policy.get("fluxLim")
        self._fluxMax  = policy.get("fluxMax")
        
=======
        self._kernelSize  = config.kernelSize
        self._borderWidth = config.borderWidth
        self._clumpNSigma = config.clumpNSigma
        self._fluxLim  = config.fluxLim
        self._fluxMax  = config.fluxMax
    
>>>>>>> fe54344e
    def selectStars(self, exposure, sourceList):
        """Return a list of PSF candidates that represent likely stars
        
        A list of PSF candidates may be used by a PSF fitter to construct a PSF.
        
        @param[in] exposure: the exposure containing the sources
        @param[in] sourceList: a list of Sources that may be stars
        
        @return psfCandidateList: a list of PSF candidates.
        """
        import lsstDebug
        display = lsstDebug.Info(__name__).display
        displayExposure = lsstDebug.Info(__name__).displayExposure     # display the Exposure + spatialCells

	detector = exposure.getDetector()
	distorter = None
	xy0 = afwGeom.Point2D(0,0)
	if not detector is None:
	    cPix = detector.getCenterPixel()
	    detSize = detector.getSize()
	    xy0.setX(cPix.getX() - int(0.5*detSize.getMm()[0]))
	    xy0.setY(cPix.getY() - int(0.5*detSize.getMm()[1]))
	    distorter = detector.getDistortion()

        mi = exposure.getMaskedImage()
        #
        # Create an Image of Ixx v. Iyy, i.e. a 2-D histogram
        #

	# Use stats on our Ixx/yy values to determine the xMax/yMax range for clump image
	iqqList = []
	for s in sourceList:
	    ixx, iyy = s.getIxx(), s.getIyy()
            # ignore NaN and unrealistically large values
	    if ixx == ixx and ixx < 100.0 and iyy == iyy and iyy < 100.0:
		iqqList.append(s.getIxx())
		iqqList.append(s.getIyy())
        stat = afwMath.makeStatistics(iqqList, afwMath.MEANCLIP | afwMath.STDEVCLIP | afwMath.MAX)
	iqqMean = stat.getValue(afwMath.MEANCLIP)
	iqqStd = stat.getValue(afwMath.STDEVCLIP)
        iqqMax = stat.getValue(afwMath.MAX)
        
        # set the limits to run as high as 5sigma, but rail at iqq=20 (that's fwhm=9pixel ... very high)
	iqqLimit = numpy.max([iqqMean + 5.0*iqqStd, 5.0*iqqMean])
        # if the max value is smaller than our range, use max as the limit, but don't go below 2*mean
        if iqqLimit > iqqMax:
            iqqLimit = numpy.max([2.0*iqqMean, iqqMax])
            
        psfHist = _PsfShapeHistogram(detector=detector, xMax=iqqLimit, yMax=iqqLimit, xy0=xy0)
	
        if display and displayExposure:
            frame = 0
            ds9.mtv(mi, frame=frame, title="PSF candidates")
    
        for source in sourceList:
	    good = self._isGoodSource(source)
            if good:
                psfHist.insert(source)
                
            if display and displayExposure:
                ctype = ds9.GREEN if self._isGoodSource(source) else ds9.RED
                ds9.dot("o", source.getXAstrom() - mi.getX0(),
                        source.getYAstrom() - mi.getY0(), frame=frame, ctype=ctype)

        clumps = psfHist.getClumps(display=display)
        
        #
        # Go through and find all the PSF-like objects
        #
        # We'll split the image into a number of cells, each of which contributes only
        # one PSF candidate star
        #
        psfCandidateList = []
    
        # psf candidate shapes must lie within this many RMS of the average shape
        # N.b. if Ixx == Iyy, Ixy = 0 the criterion is
        # dx^2 + dy^2 < self._clumpNSigma*(Ixx + Iyy) == 2*self._clumpNSigma*Ixx
        for source in sourceList:
	    
            Ixx, Ixy, Iyy = source.getIxx(), source.getIxy(), source.getIyy()
	    if distorter:
		xpix, ypix = source.getXAstrom() + xy0.getX(), source.getYAstrom() + xy0.getY()
		p = afwGeom.Point2D(xpix, ypix)
		m = distorter.undistort(p, geomEllip.Quadrupole(Ixx, Iyy, Ixy), detector)
		Ixx, Iyy, Ixy = m.getIXX(), m.getIYY(), m.getIXY()
	    
            x, y = psfHist.momentsToPixel(Ixx, Iyy)
            for clump in clumps:
                dx, dy = (x - clump.x), (y - clump.y)

                if math.sqrt(clump.a*dx*dx + 2*clump.b*dx*dy + clump.c*dy*dy) < 2*self._clumpNSigma:
                    # A test for > would be confused by NaN
                    if not self._isGoodSource(source):
                        continue
                    try:
                        psfCandidate = algorithmsLib.makePsfCandidate(source, exposure)
			
                        # The setXXX methods are class static, but it's convenient to call them on
                        # an instance as we don't know Exposure's pixel type
                        # (and hence psfCandidate's exact type)
                        if psfCandidate.getWidth() == 0:
                            psfCandidate.setBorderWidth(self._borderWidth)
                            psfCandidate.setWidth(self._kernelSize + 2*self._borderWidth)
                            psfCandidate.setHeight(self._kernelSize + 2*self._borderWidth)

                        im = psfCandidate.getImage().getImage()
                        max = afwMath.makeStatistics(im, afwMath.MAX).getValue()
                        if not numpy.isfinite(max):
                            continue

                        source.setFlagForDetection(source.getFlagForDetection() | algorithmsLib.Flags.STAR)
                        psfCandidateList.append(psfCandidate)

                        if display and displayExposure:
                            ds9.dot("o", source.getXAstrom() - mi.getX0(), source.getYAstrom() - mi.getY0(),
                                    size=4, frame=frame, ctype=ds9.CYAN)
                    except:
                        pass
                    break

        return psfCandidateList

    def _isGoodSource(self, source):
        """Should this object be included in the Ixx v. Iyy image?
        """ 

        if source.getFlagForDetection() & self._badSourceMask:
            return False
        if self._fluxLim != None and source.getPsfFlux() < self._fluxLim: # ignore faint objects
            return False
        if self._fluxMax != 0.0 and source.getPsfFlux() > self._fluxMax: # ignore bright objects
            return False

        return True


class _PsfShapeHistogram(object):
    """A class to represent a histogram of (Ixx, Iyy)
    """
    def __init__(self, xSize=32, ySize=32, xMax=30, yMax=30, detector=None, xy0=afwGeom.Point2D(0,0)):
        """Construct a _PsfShapeHistogram

        The maximum seeing FWHM that can be tolerated is [xy]Max/2.35 pixels.
        The 'resolution' of stars vs galaxies/CRs is provided by [xy]Size/[xy]Max.
        A larger (better) resolution may thresh the peaks, but a smaller (worse)
        resolution will allow stars and galaxies/CRs to mix.  The disadvantages of
        a larger (better) resolution can be compensated (some) by using multiple
        histogram peaks.
        
        @input[in] [xy]Size: the size of the psfImage (in pixels)
        @input[in] [xy]Max: the maximum values for I[xy][xy]
        """
        self._xSize, self._ySize = xSize, ySize 
        self._xMax, self._yMax = xMax, yMax
        self._psfImage = afwImage.ImageF(afwGeom.ExtentI(xSize, ySize), 0)
        self._num = 0
	self.detector = detector
	self.xy0 = xy0

    def getImage(self):
        return self._psfImage

    def insert(self, source):
        """Insert source into the histogram."""
	
	ixx, iyy, ixy = source.getIxx(), source.getIyy(), source.getIxy()
	if self.detector:
            distorter = self.detector.getDistortion()
            if distorter:
                p = afwGeom.Point2D(source.getXAstrom()+self.xy0.getX(),
                                    source.getYAstrom() + self.xy0.getY())
                m = distorter.undistort(p, geomEllip.Quadrupole(ixx, iyy, ixy), self.detector)
                ixx, iyy, ixy = m.getIXX(), m.getIYY(), m.getIXY()
	    
        try:
            pixel = self.momentsToPixel(ixx, iyy)
            i = int(pixel[0])
            j = int(pixel[1])
        except:
            return

        if i in range(0, self._xSize) and j in range(0, self._ySize):
            if i != 0 or j != 0:
                self._psfImage.set(i, j, self._psfImage.get(i, j) + 1)
                self._num += 1

    def momentsToPixel(self, ixx, iyy):
        #x = math.sqrt(ixx) * self._xSize / self._xMax
        #y = math.sqrt(iyy) * self._ySize / self._yMax
        x = ixx * self._xSize / self._xMax
        y = iyy * self._ySize / self._yMax
        return x, y

    def pixelToMoments(self, x, y):
        """Given a peak position in self._psfImage, return the corresponding (Ixx, Iyy)"""

        #ixx = (x*self._xMax/self._xSize)**2
        #iyy = (y*self._yMax/self._ySize)**2
        ixx = x*self._xMax/self._xSize
        iyy = y*self._yMax/self._ySize
        return ixx, iyy

    def getClumps(self, sigma=1.0, display=False):
        if self._num <= 0:
            raise RuntimeError("No candidate PSF sources")

        psfImage = self.getImage()
        #
        # Embed psfImage into a larger image so we can smooth when measuring it
        #
        width, height = psfImage.getWidth(), psfImage.getHeight()
        largeImg = psfImage.Factory(afwGeom.ExtentI(2*width, 2*height))
        largeImg.set(0)

        bbox = afwGeom.BoxI(afwGeom.PointI(width, height), afwGeom.ExtentI(width, height))
        subLargeImg = psfImage.Factory(largeImg, bbox, afwImage.LOCAL)
        subLargeImg <<= psfImage
        del subLargeImg
        #
        # Now measure that image, looking for the highest peak.  Start by building an Exposure
        #
        msk = afwImage.MaskU(largeImg.getDimensions())
        msk.set(0)
        var = afwImage.ImageF(largeImg.getDimensions())
        var.set(1)
        mpsfImage = afwImage.MaskedImageF(largeImg, msk, var)
        mpsfImage.setXY0(afwGeom.PointI(-width, -height))
        del msk
        del var
        exposure = afwImage.makeExposure(mpsfImage)
        
        #
        # Next run an object detector
        #
        maxVal = afwMath.makeStatistics(psfImage, afwMath.MAX).getValue()
        threshold = maxVal - sigma*math.sqrt(maxVal)
        if threshold <= 0.0:
            threshold = maxVal

        threshold = afwDetection.Threshold(threshold)
            
        ds = afwDetection.FootprintSetF(mpsfImage, threshold, "DETECTED")
        footprints = ds.getFootprints()
        #
        # And measure it.  This policy isn't the one we use to measure
        # Sources, it's only used to characterize this PSF histogram
        #
        psfImageConfig = measurement.MeasureSourcesConfig()
        psfImageConfig.source.astrom = "SDSS"
        psfImageConfig.source.psfFlux = "PSF"
        psfImageConfig.source.apFlux = "NAIVE"
        psfImageConfig.source.modelFlux = None
        psfImageConfig.source.instFlux = None
        psfImageConfig.source.shape = "SDSS"
        psfImageConfig.astrometry.names = ["SDSS"]
        psfImageConfig.photometry.names = ["PSF", "NAIVE"]
        psfImageConfig.photometry["NAIVE"].radius = 3.0
        psfImageConfig.shape.names = ["SDSS"]
        
        gaussianWidth = 1.5                       # Gaussian sigma for detection convolution
        exposure.setPsf(afwDetection.createPsf("DoubleGaussian", 11, 11, gaussianWidth))
        measureSources = psfImageConfig.makeMeasureSources(exposure)
        
        #
        # Show us the Histogram
        #
        if display:
            frame = 1
            dispImage = mpsfImage.Factory(mpsfImage, afwGeom.BoxI(afwGeom.PointI(width, height),
                                                                  afwGeom.ExtentI(width, height)),
                                                                  afwImage.LOCAL)
            ds9.mtv(dispImage,title="PSF Selection Image", frame=frame)


        clumps = list()                 # List of clumps, to return
        e = None                        # thrown exception
        IzzMin = 1.0                    # Minimum value for second moments
        IzzMax = (self._xSize/8.0)**2   # Max value ... clump r < clumpImgSize/8
                                        # diameter should be < 1/4 clumpImgSize
        apFluxes = []
        for i, foot in enumerate(footprints):
            source = afwDetection.Source()
            source.setId(i)
            source.setFootprint(foot)

            try:
                measureSources.measure(source, exposure)
            except Exception, e:
                print "Except:", e
                continue

            x, y = source.getXAstrom(), source.getYAstrom()
            
            # in very distorted tests, some footprints return nan for x,y and can be ignored
            if x != x or y != y:
                continue

            apFluxes.append(source.getApFlux())
            
            val = mpsfImage.getImage().get(int(x) + width, int(y) + height)

            psfClumpIxx = source.getIxx()
            psfClumpIxy = source.getIxy()
            psfClumpIyy = source.getIyy()

            if display:
                if i == 0:
                    ds9.pan(x, y, frame=frame)

                ds9.dot("+", x, y, ctype=ds9.YELLOW, frame=frame)
                ds9.dot("@:%g,%g,%g" % (psfClumpIxx, psfClumpIxy, psfClumpIyy), x, y,
                        ctype=ds9.YELLOW, frame=frame)

            if psfClumpIxx < IzzMin or psfClumpIyy < IzzMin:
                psfClumpIxx = max(psfClumpIxx, IzzMin)
		#psfClumpIxy = 0.0
                psfClumpIyy = max(psfClumpIyy, IzzMin)
                if display:
                    ds9.dot("@:%g,%g,%g" % (psfClumpIxx, psfClumpIxy, psfClumpIyy), x, y,
                            ctype=ds9.RED, frame=frame)

            det = psfClumpIxx*psfClumpIyy - psfClumpIxy*psfClumpIxy
            try:
                a, b, c = psfClumpIyy/det, -psfClumpIxy/det, psfClumpIxx/det
            except ZeroDivisionError:
                a, b, c = 1e4, 0, 1e4

            clumps.append(Clump(peak=val, x=x, y=y, a=a, b=b, c=c,
                                ixx=psfClumpIxx, ixy=psfClumpIxy, iyy=psfClumpIyy))

        if len(clumps) == 0:
            msg = "Failed to determine center of PSF clump"
            if e:
                msg += ": %s" % e
            raise RuntimeError(msg)

        # if it's all we got return it
        if len(clumps) == 1:
            return clumps
        
        # which clump is the best?
        # if we've undistorted the moments, stars should only have 1 clump
        # use the apFlux from the clump measureSources, and take the highest
        # ... this clump has more psf star candidate neighbours than the others.

        # get rid of any that are huge, and thus poorly defined
        goodClumps = []
        for clump in clumps:
            if clump.ixx < IzzMax and clump.iyy < IzzMax:
                goodClumps.append(clump)

        # if culling > IzzMax cost us all clumps, we'll have to take what we have
        if len(goodClumps) == 0:
            goodClumps = clumps
            
        # use the 'brightest' clump
        iBestClump = numpy.argsort(apFluxes)[0]
        clumps = [clumps[iBestClump]]
        return clumps<|MERGE_RESOLUTION|>--- conflicted
+++ resolved
@@ -30,15 +30,8 @@
 import lsst.afw.image as afwImage
 import lsst.afw.math as afwMath
 import lsst.afw.geom as afwGeom
-<<<<<<< HEAD
 import lsst.afw.geom.ellipses as geomEllip
 import lsst.afw.cameraGeom as cameraGeom
-import algorithmsLib
-
-import collections
-Clump = collections.namedtuple('Clump', ['peak', 'x', 'y', 'ixx', 'ixy', 'iyy', 'a', 'b', 'c'])
-
-=======
 from . import algorithmsLib
 from . import measurement
 
@@ -74,7 +67,6 @@
         dtype = int,
         default = 0,
     )
->>>>>>> fe54344e
 
 
 Clump = collections.namedtuple('Clump', ['peak', 'x', 'y', 'ixx', 'ixy', 'iyy', 'a', 'b', 'c'])
@@ -94,21 +86,13 @@
         
         @param[in] config: an instance of SecondMomentStarSelectorConfig
         """
-<<<<<<< HEAD
-        self._kernelSize  = policy.get("kernelSize")
-        self._borderWidth = policy.get("borderWidth")
-        self._clumpNSigma = policy.get("clumpNSigma")
-        self._fluxLim  = 5000.0 #policy.get("fluxLim")
-        self._fluxMax  = policy.get("fluxMax")
-        
-=======
         self._kernelSize  = config.kernelSize
         self._borderWidth = config.borderWidth
         self._clumpNSigma = config.clumpNSigma
         self._fluxLim  = config.fluxLim
         self._fluxMax  = config.fluxMax
     
->>>>>>> fe54344e
+
     def selectStars(self, exposure, sourceList):
         """Return a list of PSF candidates that represent likely stars
         
