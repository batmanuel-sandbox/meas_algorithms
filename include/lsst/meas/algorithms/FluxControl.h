--- conflicted
+++ resolved
@@ -146,7 +146,6 @@
 };
 
 /**
-<<<<<<< HEAD
  *  @brief C++ control object for peak likelihood flux.
  *
  * Peak likelihood flux requires an image that has been filtered by convolving with its own PSF
@@ -179,35 +178,6 @@
 };
 
 /**
- *  @brief C++ control object for Gaussian flux.
- *
- *  @sa GaussianFluxConfig.
- */
-class GaussianFluxControl : public FluxControl {
-public:
-
-    LSST_CONTROL_FIELD(fixed, bool,
-                       "if true, use existing shape and centroid measurements instead of fitting");
-    LSST_CONTROL_FIELD(background, double, "FIXME! NEVER DOCUMENTED!");
-    LSST_CONTROL_FIELD(shiftmax, double, "FIXME! NEVER DOCUMENTED!");
-    LSST_CONTROL_FIELD(centroid, std::string, "name of centroid field to use if fixed is true");
-    LSST_CONTROL_FIELD(shape, std::string, "name of shape field to use if fixed is true");
-
-    GaussianFluxControl() : 
-        FluxControl("flux.gaussian"), fixed(false), background(0.0), shiftmax(10.0),
-        centroid("shape.sdss.centroid"), shape("shape.sdss")
-    {}
-
-private:
-    virtual PTR(AlgorithmControl) _clone() const;
-    virtual PTR(Algorithm) _makeAlgorithm(
-        afw::table::Schema & schema, PTR(daf::base::PropertyList) const & metadata
-    ) const;
-};
-
-/**
-=======
->>>>>>> eae489bf
  *  @brief C++ control object for naive flux.
  *
  *  @sa NaiveFluxConfig.
